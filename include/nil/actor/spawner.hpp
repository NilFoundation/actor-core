//---------------------------------------------------------------------------//
// Copyright (c) 2011-2018 Dominik Charousset
// Copyright (c) 2017-2020 Mikhail Komarov <nemo@nil.foundation>
//
// Distributed under the terms and conditions of the BSD 3-Clause License or
// (at your option) under the terms and conditions of the Boost Software
// License 1.0. See accompanying files LICENSE_1_0.txt or copy at
// http://www.boost.org/LICENSE_1_0.txt.
//---------------------------------------------------------------------------//

#pragma once

#include <array>
#include <atomic>
#include <condition_variable>
#include <cstddef>
#include <functional>
#include <memory>
#include <mutex>
#include <string>
#include <typeinfo>

#include <nil/actor/abstract_actor.hpp>
#include <nil/actor/actor_cast.hpp>
#include <nil/actor/actor_clock.hpp>
#include <nil/actor/actor_config.hpp>
#include <nil/actor/actor_profiler.hpp>
#include <nil/actor/actor_registry.hpp>
#include <nil/actor/actor_traits.hpp>
#include <nil/actor/composable_behavior_based_actor.hpp>

#include <nil/actor/detail/init_fun_factory.hpp>
#include <nil/actor/detail/spawn_fwd.hpp>
#include <nil/actor/detail/spawnable.hpp>
#include <nil/actor/fwd.hpp>
#include <nil/actor/group_manager.hpp>
#include <nil/actor/infer_handle.hpp>
#include <nil/actor/is_typed_actor.hpp>
#include <nil/actor/logger.hpp>
#include <nil/actor/make_actor.hpp>
#include <nil/actor/prohibit_top_level_spawn_marker.hpp>
#include <nil/actor/scoped_execution_unit.hpp>
#include <nil/actor/spawn_options.hpp>
#include <nil/actor/string_algorithms.hpp>
#include <nil/actor/type_id.hpp>

#include <nil/module/nameable.hpp>
#include <nil/module/identifiable.hpp>
#include <nil/module/configurable.hpp>
#include <nil/module/initializable.hpp>

<<<<<<< HEAD
namespace nil {
    namespace actor {
        namespace detail {

            template<class>
            struct typed_mpi_access;

            template<class... In, class... Out>
            struct typed_mpi_access<typed_mpi<type_list<In...>, output_tuple<Out...>>> {
                std::string operator()() const {
                    static_assert(sizeof...(In) > 0, "typed MPI without inputs");
                    static_assert(sizeof...(Out) > 0, "typed MPI without outputs");
                    std::vector<std::string> inputs {type_name_v<In>...};
                    std::vector<std::string> outputs1 {type_name_v<Out>...};
                    std::string result = "nil::actor::replies_to<";
                    result += join(inputs, ",");
                    result += ">::with<";
                    result += join(outputs1, ",");
                    result += ">";
                    return result;
                }
            };

            template<class T>
            std::string get_rtti_from_mpi() {
                typed_mpi_access<T> f;
                return f();
            }

        }    // namespace detail
    }        // namespace actor
}    // namespace nil

namespace nil {
    namespace actor {

        struct BOOST_SYMBOL_VISIBLE spawner_module : public module::identifiable<uint32_t>,
                                                     public module::nameable<const char *>,
                                                     public module::initializable {
            virtual ~spawner_module() {
            }

            /// Returns the human-redable name of the module.
            virtual name_type name() const override = 0;

            /// Starts any background threads needed by the module.
            virtual void startup() override = 0;

            /// Stops all background threads of the module.
            virtual void shutdown() override = 0;

            /// Returns the identifier of this module.
            virtual id_type id() const override = 0;

            /// Returns a pointer to the subtype.
            virtual void *subtype_ptr() = 0;
        };

        /// An (optional) component of the actor system with networking capabilities.
        class BOOST_SYMBOL_VISIBLE networking_module : public spawner_module {
        public:
            virtual ~networking_module() {
            }

            /// Causes the module to send a `node_down_msg` to `observer` if this system
            /// loses connection to `node`.
            virtual void monitor(const node_id &node, const actor_addr &observer) = 0;

            /// Causes the module remove one entry for `observer` from the list of
            /// actors that receive a `node_down_msg` if this system loses connection to
            /// `node`. Each call to `monitor` requires one call to `demonitor` in order
            /// to unsubscribe the `observer` completely.
            virtual void demonitor(const node_id &node, const actor_addr &observer) = 0;
        };

        /// Actor environment including scheduler, registry, and optional components
        /// such as a middleman.
        class BOOST_SYMBOL_VISIBLE spawner {
        public:
            friend class logger;
            friend class io::middleman;
            friend class network::middleman;
            friend class abstract_actor;

            /// Returns the internal actor for dynamic spawn operations.
            const strong_actor_ptr &spawn_serv() const {
                return spawn_serv_;
            }
=======
namespace nil::actor {

    /// Actor environment including scheduler, registry, and optional components
    /// such as a middleman.
    class BOOST_SYMBOL_VISIBLE spawner {
    public:
        friend class logger;
        friend class io::middleman;
        friend class network::middleman;
        friend class abstract_actor;

        /// Returns the internal actor for dynamic spawn operations.
        const strong_actor_ptr &spawn_serv() const {
            return spawn_serv_;
        }
>>>>>>> c07bff1f

        /// Returns the internal actor for storing the runtime configuration
        /// for this actor system.
        const strong_actor_ptr &config_serv() const {
            return config_serv_;
        }

        spawner() = delete;
        spawner(const spawner &) = delete;
        spawner &operator=(const spawner &) = delete;

<<<<<<< HEAD
            using module_ptr = std::unique_ptr<spawner_module>;

            using module_array = std::vector<module_ptr>;
=======
        /// An (optional) component of the actor system.
        class BOOST_SYMBOL_VISIBLE module {
        public:
            enum id_t { scheduler, middleman, openssl_manager, network_manager, num_ids };

            virtual ~module();

            /// Returns the human-redable name of the module.
            const char *name() const noexcept;

            /// Starts any background threads needed by the module.
            virtual void start() = 0;

            /// Stops all background threads of the module.
            virtual void stop() = 0;

            /// Allows the module to change the
            /// configuration of the actor system during startup.
            virtual void init(spawner_config &) = 0;

            /// Returns the identifier of this module.
            virtual id_t id() const = 0;

            /// Returns a pointer to the subtype.
            virtual void *subtype_ptr() = 0;
        };

        using module_ptr = std::unique_ptr<module>;

        using module_array = std::array<module_ptr, module::num_ids>;

        /// An (optional) component of the actor system with networking capabilities.
        class BOOST_SYMBOL_VISIBLE networking_module : public module {
        public:
            ~networking_module() override;

            /// Causes the module to send a `node_down_msg` to `observer` if this system
            /// loses connection to `node`.
            virtual void monitor(const node_id &node, const actor_addr &observer) = 0;

            /// Causes the module remove one entry for `observer` from the list of
            /// actors that receive a `node_down_msg` if this system loses connection to
            /// `node`. Each call to `monitor` requires one call to `demonitor` in order
            /// to unsubscribe the `observer` completely.
            virtual void demonitor(const node_id &node, const actor_addr &observer) = 0;
        };
>>>>>>> c07bff1f

        /// @warning The system stores a reference to `cfg`, which means the
        ///          config object must outlive the actor system.
        explicit spawner(spawner_config &cfg);

        virtual ~spawner();

        /// A message passing interface (MPI) in run-time checkable representation.
        using mpi = std::set<std::string>;

        template<class T, class E = typename std::enable_if<!is_typed_actor<T>::value>::type>
        mpi message_types(detail::type_list<T>) const {
            return mpi {};
        }

        template<class... Ts>
        mpi message_types(detail::type_list<typed_actor<Ts...>>) const {
            static_assert(sizeof...(Ts) > 0, "empty typed actor handle given");
            mpi result {detail::get_rtti_from_mpi<Ts>()...};
            return result;
        }

        template<class T, class E = typename std::enable_if<!detail::is_type_list<T>::value>::type>
        mpi message_types(const T &) const {
            detail::type_list<T> token;
            return message_types(token);
        }

        /// Returns a string representation of the messaging
        /// interface using portable names;
        template<class T>
        mpi message_types() const {
            detail::type_list<T> token;
            return message_types(token);
        }

        /// Returns whether actor handles described by `xs`
        /// can be assigned to actor handles described by `ys`.
        /// @experimental
        bool assignable(const mpi &xs, const mpi &ys) const {
            if (ys.empty())
                return xs.empty();
            if (xs.size() == ys.size())
                return xs == ys;
            return std::includes(xs.begin(), xs.end(), ys.begin(), ys.end());
        }

        /// Returns whether actor handles described by `xs`
        /// can be assigned to actor handles of type `T`.
        /// @experimental
        template<class T>
        bool assignable(const std::set<std::string> &xs) const {
            return assignable(xs, message_types<T>());
        }

        /// Returns the host-local identifier for this system.
        const node_id &node() const;

        /// Returns the scheduler instance.
        scheduler::abstract_coordinator &scheduler();

        /// Returns the system-wide event logger.
        nil::actor::logger &logger();

        /// Returns the system-wide actor registry.
        actor_registry &registry();

        /// Returns a string representation for `err`.
        std::string render(const error &x) const;

        /// Returns the system-wide group manager.
        group_manager &groups();

<<<<<<< HEAD
            /// Returns a dummy execution unit that forwards
            /// everything to the scheduler.
            scoped_execution_unit *dummy_execution_unit();
=======
        /// Returns `true` if the I/O module is available, `false` otherwise.
        bool has_middleman() const;

        /// Returns the middleman instance from the I/O module.
        /// @throws `std::logic_error` if module is not loaded.
        io::middleman &middleman();

        /// Returns `true` if the openssl module is available, `false` otherwise.
        bool has_openssl_manager() const;

        /// Returns the manager instance from the OpenSSL module.
        /// @throws `std::logic_error` if module is not loaded.
        openssl::manager &openssl_manager() const;

        /// Returns `true` if the network module is available, `false` otherwise.
        bool has_network_manager() const noexcept;

        /// Returns the network manager (middleman) instance.
        /// @throws `std::logic_error` if module is not loaded.
        network::middleman &network_manager();

        /// Returns a dummy execution unit that forwards
        /// everything to the scheduler.
        scoped_execution_unit *dummy_execution_unit();
>>>>>>> c07bff1f

        /// Returns a new actor ID.
        actor_id next_actor_id();

        /// Returns the last given actor ID.
        actor_id latest_actor_id() const;

        /// Blocks this caller until all actors are done.
        void await_all_actors_done() const;

        /// Send a `node_down_msg` to `observer` if this system loses connection to
        /// `node`.
        /// @note Calling this function *n* times causes the system to send
        ///       `node_down_msg` *n* times to the observer. In order to not receive
        ///       the messages, the observer must call `demonitor` *n* times.
        void monitor(const node_id &node, const actor_addr &observer);

        /// Removes `observer` from the list of actors that receive a `node_down_msg`
        /// if this system loses connection to `node`.
        void demonitor(const node_id &node, const actor_addr &observer);

        /// Called by `spawn` when used to create a class-based actor to
        /// apply automatic conversions to `xs` before spawning the actor.
        /// Should not be called by users of the library directly.
        /// @param cfg To-be-filled config for the actor.
        /// @param xs Constructor arguments for `C`.
        template<class C, spawn_options Os, class... Ts>
        infer_handle_from_class_t<C> spawn_class(actor_config &cfg, Ts &&... xs) {
            return spawn_impl<C, Os>(cfg, detail::spawn_fwd<Ts>(xs)...);
        }

        /// Returns a new actor of type `C` using `xs...` as constructor
        /// arguments. The behavior of `spawn` can be modified by setting `Os`, e.g.,
        /// to opt-out of the cooperative scheduling.
        /// @param xs Constructor arguments for `C`.
        template<class C, spawn_options Os = no_spawn_options, class... Ts>
        infer_handle_from_class_t<C> spawn(Ts &&... xs) {
            check_invariants<C>();
            actor_config cfg;
            return spawn_impl<C, Os>(cfg, detail::spawn_fwd<Ts>(xs)...);
        }

        template<class S, spawn_options Os = no_spawn_options>
        infer_handle_from_state_t<S> spawn() {
            return spawn<composable_behavior_based_actor<S>, Os>();
        }

        /// Called by `spawn` when used to create a functor-based actor to select a
        /// proper implementation and then delegates to `spawn_impl`.
        /// @param cfg To-be-filled config for the actor.
        /// @param fun Function object for the actor's behavior; will be moved.
        /// @param xs Arguments for `fun`.
        /// @private
        template<spawn_options Os = no_spawn_options, class F, class... Ts>
        infer_handle_from_fun_t<F> spawn_functor(std::true_type, actor_config &cfg, F &fun, Ts &&... xs) {
            using impl = infer_impl_from_fun_t<F>;
            detail::init_fun_factory<impl, F> fac;
            cfg.init_fun = fac(std::move(fun), std::forward<Ts>(xs)...);
            return spawn_impl<impl, Os>(cfg);
        }

        /// Fallback no-op overload.
        /// @private
        template<spawn_options Os = no_spawn_options, class F, class... Ts>
        infer_handle_from_fun_t<F> spawn_functor(std::false_type, actor_config &, F &, Ts &&...) {
            return {};
        }

        /// Returns a new functor-based actor. The first argument must be the functor,
        /// the remainder of `xs...` is used to invoke the functor.
        /// The behavior of `spawn` can be modified by setting `Os`, e.g.,
        /// to opt-out of the cooperative scheduling.
        template<spawn_options Os = no_spawn_options, class F, class... Ts>
        infer_handle_from_fun_t<F> spawn(F fun, Ts &&... xs) {
            using impl = infer_impl_from_fun_t<F>;
            check_invariants<impl>();
            static constexpr bool spawnable = detail::spawnable<F, impl, Ts...>();
            static_assert(spawnable, "cannot spawn function-based actor with given arguments");
            actor_config cfg;
            return spawn_functor<Os>(detail::bool_token<spawnable> {}, cfg, fun, std::forward<Ts>(xs)...);
        }

        /// Returns a new actor with run-time type `name`, constructed
        /// with the arguments stored in `args`.
        /// @experimental
        template<class Handle, class E = typename std::enable_if<is_handle<Handle>::value>::type>
        expected<Handle> spawn(const std::string &name, message args, execution_unit *ctx = nullptr,
                               bool check_interface = true, const mpi *expected_ifs = nullptr) {
            mpi tmp;
            if (check_interface && !expected_ifs) {
                tmp = message_types<Handle>();
                expected_ifs = &tmp;
            }
            auto res = dyn_spawn_impl(name, args, ctx, check_interface, expected_ifs);
            if (!res)
                return std::move(res.error());
            return actor_cast<Handle>(std::move(*res));
        }

        /// Spawns a class-based actor `T` immediately joining the groups in
        /// range `[first, last)`.
        /// @private
        template<class T, spawn_options Os, class Iter, class... Ts>
        infer_handle_from_class_t<T> spawn_class_in_groups(actor_config &cfg, Iter first, Iter last, Ts &&... xs) {
            static_assert(std::is_same<infer_handle_from_class_t<T>, actor>::value,
                          "only dynamically-typed actors can be spawned in a group");
            check_invariants<T>();
            auto irange = make_input_range(first, last);
            cfg.groups = &irange;
            return spawn_class<T, Os>(cfg, std::forward<Ts>(xs)...);
        }

        /// Spawns a class-based actor `T` immediately joining the groups in
        /// range `[first, last)`.
        /// @private
        template<spawn_options Os, class Iter, class F, class... Ts>
        infer_handle_from_fun_t<F> spawn_fun_in_groups(actor_config &cfg, Iter first, Iter second, F &fun,
                                                       Ts &&... xs) {
            using impl = infer_impl_from_fun_t<F>;
            check_invariants<impl>();
            using traits = actor_traits<impl>;
            static_assert(traits::is_dynamically_typed, "only dynamically-typed actors can join groups");
            static constexpr bool spawnable = detail::spawnable<F, impl, Ts...>();
            static_assert(spawnable, "cannot spawn function-based actor with given arguments");
            static constexpr bool enabled = traits::is_dynamically_typed && spawnable;
            auto irange = make_input_range(first, second);
            cfg.groups = &irange;
            return spawn_functor<Os>(detail::bool_token<enabled> {}, cfg, fun, std::forward<Ts>(xs)...);
        }

        /// Returns a new functor-based actor subscribed to all groups in `gs`.
        template<spawn_options Os = no_spawn_options, class F, class... Ts>
        infer_handle_from_fun_t<F> spawn_in_groups(std::initializer_list<group> gs, F fun, Ts &&... xs) {
            actor_config cfg;
            return spawn_fun_in_groups<Os>(cfg, gs.begin(), gs.end(), fun, std::forward<Ts>(xs)...);
        }

        /// Returns a new functor-based actor subscribed to all groups in `gs`.
        template<spawn_options Os = no_spawn_options, class Gs, class F, class... Ts>
        infer_handle_from_fun_t<F> spawn_in_groups(const Gs &gs, F fun, Ts &&... xs) {
            actor_config cfg;
            return spawn_fun_in_groups<Os>(cfg, gs.begin(), gs.end(), fun, std::forward<Ts>(xs)...);
        }

        /// Returns a new functor-based actor subscribed to all groups in `gs`.
        template<spawn_options Os = no_spawn_options, class F, class... Ts>
        infer_handle_from_fun_t<F> spawn_in_group(const group &grp, F fun, Ts &&... xs) {
            return spawn_in_groups<Os>({grp}, std::move(fun), std::forward<Ts>(xs)...);
        }

        /// Returns a new class-based actor subscribed to all groups in `gs`.
        template<class T, spawn_options Os = no_spawn_options, class... Ts>
        infer_handle_from_class_t<T> spawn_in_groups(std::initializer_list<group> gs, Ts &&... xs) {
            actor_config cfg;
            return spawn_class_in_groups<T, Os>(cfg, gs.begin(), gs.end(), std::forward<Ts>(xs)...);
        }

        /// Returns a new class-based actor subscribed to all groups in `gs`.
        template<class T, spawn_options Os = no_spawn_options, class Gs, class... Ts>
        infer_handle_from_class_t<T> spawn_in_groups(const Gs &gs, Ts &&... xs) {
            actor_config cfg;
            return spawn_class_in_groups<T, Os>(cfg, gs.begin(), gs.end(), std::forward<Ts>(xs)...);
        }

        /// Returns a new class-based actor subscribed to all groups in `gs`.
        template<class T, spawn_options Os = no_spawn_options, class... Ts>
        infer_handle_from_class_t<T> spawn_in_group(const group &grp, Ts &&... xs) {
            return spawn_in_groups<T, Os>({grp}, std::forward<Ts>(xs)...);
        }

        /// Returns whether this actor system calls `await_all_actors_done`
        /// in its destructor before shutting down.
        bool await_actors_before_shutdown() const {
            return await_actors_before_shutdown_;
        }

        /// Configures whether this actor system calls `await_all_actors_done`
        /// in its destructor before shutting down.
        void await_actors_before_shutdown(bool x) {
            await_actors_before_shutdown_ = x;
        }

        /// Returns the configuration of this actor system.
        const spawner_config &config() const {
            return cfg_;
        }

        /// Returns the system-wide clock.
        actor_clock &clock() noexcept;

        /// Returns the number of detached actors.
        size_t detached_actors() {
            return detached_.load();
        }

<<<<<<< HEAD
            /// @cond PRIVATE

            /// Increases running-detached-threads-count by one.
            void inc_detached_threads();

            /// Decreases running-detached-threads-count by one.
            void dec_detached_threads();

            /// Blocks the caller until all detached threads are done.
            void await_detached_threads();

            /// Calls all thread started hooks
            /// @warning must be called by thread which is about to start
            void thread_started();

            /// Calls all thread terminates hooks
            /// @warning must be called by thread which is about to terminate
            void thread_terminates();

            template<class C, spawn_options Os, class... Ts>
            infer_handle_from_class_t<C> spawn_impl(actor_config &cfg, Ts &&... xs) {
                static_assert(is_unbound(Os), "top-level spawns cannot have monitor or link flag");
                // TODO: use `if constexpr` when switching to C++17
                if constexpr (has_detach_flag(Os) || std::is_base_of<blocking_actor, C>::value)
                    cfg.flags |= abstract_actor::is_detached_flag;
                if constexpr (has_hide_flag(Os))
                    cfg.flags |= abstract_actor::is_hidden_flag;
                if (cfg.host == nullptr)
                    cfg.host = dummy_execution_unit();
                ACTOR_SET_LOGGER_SYS(this);
                auto res = make_actor<C>(next_actor_id(), node(), this, cfg, std::forward<Ts>(xs)...);
                auto ptr = static_cast<C *>(actor_cast<abstract_actor *>(res));
=======
        /// @cond PRIVATE

        /// Increases running-detached-threads-count by one.
        void inc_detached_threads();

        /// Decreases running-detached-threads-count by one.
        void dec_detached_threads();

        /// Blocks the caller until all detached threads are done.
        void await_detached_threads();

        /// Calls all thread started hooks
        /// @warning must be called by thread which is about to start
        void thread_started();

        /// Calls all thread terminates hooks
        /// @warning must be called by thread which is about to terminate
        void thread_terminates();

        template<class C, spawn_options Os, class... Ts>
        infer_handle_from_class_t<C> spawn_impl(actor_config &cfg, Ts &&... xs) {
            static_assert(is_unbound(Os), "top-level spawns cannot have monitor or link flag");
            // TODO: use `if constexpr` when switching to C++17
            if (has_detach_flag(Os) || std::is_base_of<blocking_actor, C>::value)
                cfg.flags |= abstract_actor::is_detached_flag;
            if (has_hide_flag(Os))
                cfg.flags |= abstract_actor::is_hidden_flag;
            if (cfg.host == nullptr)
                cfg.host = dummy_execution_unit();
            ACTOR_SET_LOGGER_SYS(this);
            auto res = make_actor<C>(next_actor_id(), node(), this, cfg, std::forward<Ts>(xs)...);
            auto ptr = static_cast<C *>(actor_cast<abstract_actor *>(res));
>>>>>>> c07bff1f
#ifdef ACTOR_ENABLE_ACTOR_PROFILER
            profiler_add_actor(*ptr, cfg.parent);
#endif
            ptr->launch(cfg.host, has_lazy_init_flag(Os), has_hide_flag(Os));
            return res;
        }

<<<<<<< HEAD
            void profiler_add_actor(const local_actor &self, const local_actor *parent) {
                if (profiler_ != nullptr)
                    profiler_->add_actor(self, parent);
            }

            void profiler_remove_actor(const local_actor &self) {
                if (profiler_ != nullptr)
                    profiler_->remove_actor(self);
            }

            void profiler_before_processing(const local_actor &self, const mailbox_element &element) {
                if (profiler_ != nullptr)
                    profiler_->before_processing(self, element);
            }

            void profiler_after_processing(const local_actor &self, invoke_message_result result) {
                if (profiler_ != nullptr)
                    profiler_->after_processing(self, result);
            }

            void profiler_before_sending(const local_actor &self, mailbox_element &element) {
                if (profiler_ != nullptr)
                    profiler_->before_sending(self, element);
            }

            void profiler_before_sending_scheduled(const local_actor &self,
                                                   nil::actor::actor_clock::time_point timeout,
                                                   mailbox_element &element) {
                if (profiler_ != nullptr)
                    profiler_->before_sending_scheduled(self, timeout, element);
            }
=======
        void profiler_add_actor(const local_actor &self, const local_actor *parent) {
            if (profiler_)
                profiler_->add_actor(self, parent);
        }

        void profiler_remove_actor(const local_actor &self) {
            if (profiler_)
                profiler_->remove_actor(self);
        }

        void profiler_before_processing(const local_actor &self, const mailbox_element &element) {
            if (profiler_)
                profiler_->before_processing(self, element);
        }

        void profiler_after_processing(const local_actor &self, invoke_message_result result) {
            if (profiler_)
                profiler_->after_processing(self, result);
        }

        void profiler_before_sending(const local_actor &self, mailbox_element &element) {
            if (profiler_)
                profiler_->before_sending(self, element);
        }

        void profiler_before_sending_scheduled(const local_actor &self,
                                               nil::actor::actor_clock::time_point timeout,
                                               mailbox_element &element) {
            if (profiler_)
                profiler_->before_sending_scheduled(self, timeout, element);
        }
>>>>>>> c07bff1f

        tracing_data_factory *tracing_context() const noexcept {
            return tracing_context_;
        }

        /// @endcond

    private:
        template<class T>
        void check_invariants() {
            static_assert(!std::is_base_of<prohibit_top_level_spawn_marker, T>::value,
                          "This actor type cannot be spawned through an actor system. "
                          "Probably you have tried to spawn a broker.");
        }

        expected<strong_actor_ptr> dyn_spawn_impl(const std::string &name, message &args, execution_unit *ctx,
                                                  bool check_interface, optional<const mpi &> expected_ifs);

        /// Sets the internal actor for dynamic spawn operations.
        void spawn_serv(strong_actor_ptr x) {
            spawn_serv_ = std::move(x);
        }

        /// Sets the internal actor for storing the runtime configuration.
        void config_serv(strong_actor_ptr x) {
            config_serv_ = std::move(x);
        }

        // -- member variables -------------------------------------------------------

        /// Provides system-wide callbacks for several actor operations.
        actor_profiler *profiler_;

        /// Used to generate ascending actor IDs.
        std::atomic<size_t> ids_;

        /// Identifies this actor system in a distributed setting.
        node_id node_;

        /// Manages log output.
        intrusive_ptr<nil::actor::logger> logger_;

        /// Maps well-known actor names to actor handles.
        actor_registry registry_;

        /// Maps well-known group names to group handles.
        group_manager groups_;

        /// Stores optional actor system components.
        module_array modules_;

        /// Provides pseudo scheduling context to actors.
        scoped_execution_unit dummy_execution_unit_;

        /// Stores whether the system should wait for running actors on shutdown.
        bool await_actors_before_shutdown_;

        /// Stores config parameters.
        strong_actor_ptr config_serv_;

        /// Allows fully dynamic spawning of actors.
        strong_actor_ptr spawn_serv_;

        /// Counts the number of detached actors.
        std::atomic<size_t> detached_;

        /// Guards `detached`.
        mutable std::mutex detached_mtx_;

        /// Allows waiting on specific values for `detached`.
        mutable std::condition_variable detached_cv_;

        /// The system-wide, user-provided configuration.
        spawner_config &cfg_;

        /// Stores whether the logger has run its destructor and stopped any thread,
        /// file handle, etc.
        std::atomic<bool> logger_dtor_done_;

        /// Guards `logger_dtor_done_`.
        mutable std::mutex logger_dtor_mtx_;

        /// Allows waiting on specific values for `logger_dtor_done_`.
        mutable std::condition_variable logger_dtor_cv_;

<<<<<<< HEAD
            /// Stores the system-wide factory for deserializing tracing data.
            tracing_data_factory *tracing_context_;
        };
    }    // namespace actor
}    // namespace nil
=======
        /// Stores the system-wide factory for deserializing tracing data.
        tracing_data_factory *tracing_context_;
    };

}    // namespace nil::actor
>>>>>>> c07bff1f
<|MERGE_RESOLUTION|>--- conflicted
+++ resolved
@@ -49,35 +49,34 @@
 #include <nil/module/configurable.hpp>
 #include <nil/module/initializable.hpp>
 
-<<<<<<< HEAD
 namespace nil {
     namespace actor {
         namespace detail {
 
             template<class>
-            struct typed_mpi_access;
+                struct typed_mpi_access;
 
             template<class... In, class... Out>
-            struct typed_mpi_access<typed_mpi<type_list<In...>, output_tuple<Out...>>> {
-                std::string operator()() const {
-                    static_assert(sizeof...(In) > 0, "typed MPI without inputs");
-                    static_assert(sizeof...(Out) > 0, "typed MPI without outputs");
-                    std::vector<std::string> inputs {type_name_v<In>...};
-                    std::vector<std::string> outputs1 {type_name_v<Out>...};
-                    std::string result = "nil::actor::replies_to<";
-                    result += join(inputs, ",");
-                    result += ">::with<";
-                    result += join(outputs1, ",");
-                    result += ">";
-                    return result;
-                }
-            };
+                struct typed_mpi_access<typed_mpi<type_list<In...>, output_tuple<Out...>>> {
+                    std::string operator()() const {
+                        static_assert(sizeof...(In) > 0, "typed MPI without inputs");
+                        static_assert(sizeof...(Out) > 0, "typed MPI without outputs");
+                        std::vector<std::string> inputs {type_name_v<In>...};
+                        std::vector<std::string> outputs1 {type_name_v<Out>...};
+                        std::string result = "nil::actor::replies_to<";
+                        result += join(inputs, ",");
+                        result += ">::with<";
+                        result += join(outputs1, ",");
+                        result += ">";
+                        return result;
+                    }
+                };
 
             template<class T>
-            std::string get_rtti_from_mpi() {
-                typed_mpi_access<T> f;
-                return f();
-            }
+                std::string get_rtti_from_mpi() {
+                    typed_mpi_access<T> f;
+                    return f();
+                }
 
         }    // namespace detail
     }        // namespace actor
@@ -87,8 +86,8 @@
     namespace actor {
 
         struct BOOST_SYMBOL_VISIBLE spawner_module : public module::identifiable<uint32_t>,
-                                                     public module::nameable<const char *>,
-                                                     public module::initializable {
+        public module::nameable<const char *>,
+        public module::initializable {
             virtual ~spawner_module() {
             }
 
@@ -110,646 +109,476 @@
 
         /// An (optional) component of the actor system with networking capabilities.
         class BOOST_SYMBOL_VISIBLE networking_module : public spawner_module {
-        public:
-            virtual ~networking_module() {
-            }
-
-            /// Causes the module to send a `node_down_msg` to `observer` if this system
-            /// loses connection to `node`.
-            virtual void monitor(const node_id &node, const actor_addr &observer) = 0;
-
-            /// Causes the module remove one entry for `observer` from the list of
-            /// actors that receive a `node_down_msg` if this system loses connection to
-            /// `node`. Each call to `monitor` requires one call to `demonitor` in order
-            /// to unsubscribe the `observer` completely.
-            virtual void demonitor(const node_id &node, const actor_addr &observer) = 0;
+            public:
+                virtual ~networking_module() {
+                }
+
+                /// Causes the module to send a `node_down_msg` to `observer` if this system
+                /// loses connection to `node`.
+                virtual void monitor(const node_id &node, const actor_addr &observer) = 0;
+
+                /// Causes the module remove one entry for `observer` from the list of
+                /// actors that receive a `node_down_msg` if this system loses connection to
+                /// `node`. Each call to `monitor` requires one call to `demonitor` in order
+                /// to unsubscribe the `observer` completely.
+                virtual void demonitor(const node_id &node, const actor_addr &observer) = 0;
         };
 
         /// Actor environment including scheduler, registry, and optional components
         /// such as a middleman.
         class BOOST_SYMBOL_VISIBLE spawner {
-        public:
-            friend class logger;
-            friend class io::middleman;
-            friend class network::middleman;
-            friend class abstract_actor;
-
-            /// Returns the internal actor for dynamic spawn operations.
-            const strong_actor_ptr &spawn_serv() const {
-                return spawn_serv_;
-            }
-=======
-namespace nil::actor {
-
-    /// Actor environment including scheduler, registry, and optional components
-    /// such as a middleman.
-    class BOOST_SYMBOL_VISIBLE spawner {
-    public:
-        friend class logger;
-        friend class io::middleman;
-        friend class network::middleman;
-        friend class abstract_actor;
-
-        /// Returns the internal actor for dynamic spawn operations.
-        const strong_actor_ptr &spawn_serv() const {
-            return spawn_serv_;
-        }
->>>>>>> c07bff1f
-
-        /// Returns the internal actor for storing the runtime configuration
-        /// for this actor system.
-        const strong_actor_ptr &config_serv() const {
-            return config_serv_;
-        }
-
-        spawner() = delete;
-        spawner(const spawner &) = delete;
-        spawner &operator=(const spawner &) = delete;
-
-<<<<<<< HEAD
-            using module_ptr = std::unique_ptr<spawner_module>;
-
-            using module_array = std::vector<module_ptr>;
-=======
-        /// An (optional) component of the actor system.
-        class BOOST_SYMBOL_VISIBLE module {
-        public:
-            enum id_t { scheduler, middleman, openssl_manager, network_manager, num_ids };
-
-            virtual ~module();
-
-            /// Returns the human-redable name of the module.
-            const char *name() const noexcept;
-
-            /// Starts any background threads needed by the module.
-            virtual void start() = 0;
-
-            /// Stops all background threads of the module.
-            virtual void stop() = 0;
-
-            /// Allows the module to change the
-            /// configuration of the actor system during startup.
-            virtual void init(spawner_config &) = 0;
-
-            /// Returns the identifier of this module.
-            virtual id_t id() const = 0;
-
-            /// Returns a pointer to the subtype.
-            virtual void *subtype_ptr() = 0;
-        };
-
-        using module_ptr = std::unique_ptr<module>;
-
-        using module_array = std::array<module_ptr, module::num_ids>;
-
-        /// An (optional) component of the actor system with networking capabilities.
-        class BOOST_SYMBOL_VISIBLE networking_module : public module {
-        public:
-            ~networking_module() override;
-
-            /// Causes the module to send a `node_down_msg` to `observer` if this system
-            /// loses connection to `node`.
-            virtual void monitor(const node_id &node, const actor_addr &observer) = 0;
-
-            /// Causes the module remove one entry for `observer` from the list of
-            /// actors that receive a `node_down_msg` if this system loses connection to
-            /// `node`. Each call to `monitor` requires one call to `demonitor` in order
-            /// to unsubscribe the `observer` completely.
-            virtual void demonitor(const node_id &node, const actor_addr &observer) = 0;
-        };
->>>>>>> c07bff1f
-
-        /// @warning The system stores a reference to `cfg`, which means the
-        ///          config object must outlive the actor system.
-        explicit spawner(spawner_config &cfg);
-
-        virtual ~spawner();
-
-        /// A message passing interface (MPI) in run-time checkable representation.
-        using mpi = std::set<std::string>;
-
-        template<class T, class E = typename std::enable_if<!is_typed_actor<T>::value>::type>
-        mpi message_types(detail::type_list<T>) const {
-            return mpi {};
-        }
-
-        template<class... Ts>
-        mpi message_types(detail::type_list<typed_actor<Ts...>>) const {
-            static_assert(sizeof...(Ts) > 0, "empty typed actor handle given");
-            mpi result {detail::get_rtti_from_mpi<Ts>()...};
-            return result;
-        }
-
-        template<class T, class E = typename std::enable_if<!detail::is_type_list<T>::value>::type>
-        mpi message_types(const T &) const {
-            detail::type_list<T> token;
-            return message_types(token);
-        }
-
-        /// Returns a string representation of the messaging
-        /// interface using portable names;
-        template<class T>
-        mpi message_types() const {
-            detail::type_list<T> token;
-            return message_types(token);
-        }
-
-        /// Returns whether actor handles described by `xs`
-        /// can be assigned to actor handles described by `ys`.
-        /// @experimental
-        bool assignable(const mpi &xs, const mpi &ys) const {
-            if (ys.empty())
-                return xs.empty();
-            if (xs.size() == ys.size())
-                return xs == ys;
-            return std::includes(xs.begin(), xs.end(), ys.begin(), ys.end());
-        }
-
-        /// Returns whether actor handles described by `xs`
-        /// can be assigned to actor handles of type `T`.
-        /// @experimental
-        template<class T>
-        bool assignable(const std::set<std::string> &xs) const {
-            return assignable(xs, message_types<T>());
-        }
-
-        /// Returns the host-local identifier for this system.
-        const node_id &node() const;
-
-        /// Returns the scheduler instance.
-        scheduler::abstract_coordinator &scheduler();
-
-        /// Returns the system-wide event logger.
-        nil::actor::logger &logger();
-
-        /// Returns the system-wide actor registry.
-        actor_registry &registry();
-
-        /// Returns a string representation for `err`.
-        std::string render(const error &x) const;
-
-        /// Returns the system-wide group manager.
-        group_manager &groups();
-
-<<<<<<< HEAD
-            /// Returns a dummy execution unit that forwards
-            /// everything to the scheduler.
-            scoped_execution_unit *dummy_execution_unit();
-=======
-        /// Returns `true` if the I/O module is available, `false` otherwise.
-        bool has_middleman() const;
-
-        /// Returns the middleman instance from the I/O module.
-        /// @throws `std::logic_error` if module is not loaded.
-        io::middleman &middleman();
-
-        /// Returns `true` if the openssl module is available, `false` otherwise.
-        bool has_openssl_manager() const;
-
-        /// Returns the manager instance from the OpenSSL module.
-        /// @throws `std::logic_error` if module is not loaded.
-        openssl::manager &openssl_manager() const;
-
-        /// Returns `true` if the network module is available, `false` otherwise.
-        bool has_network_manager() const noexcept;
-
-        /// Returns the network manager (middleman) instance.
-        /// @throws `std::logic_error` if module is not loaded.
-        network::middleman &network_manager();
-
-        /// Returns a dummy execution unit that forwards
-        /// everything to the scheduler.
-        scoped_execution_unit *dummy_execution_unit();
->>>>>>> c07bff1f
-
-        /// Returns a new actor ID.
-        actor_id next_actor_id();
-
-        /// Returns the last given actor ID.
-        actor_id latest_actor_id() const;
-
-        /// Blocks this caller until all actors are done.
-        void await_all_actors_done() const;
-
-        /// Send a `node_down_msg` to `observer` if this system loses connection to
-        /// `node`.
-        /// @note Calling this function *n* times causes the system to send
-        ///       `node_down_msg` *n* times to the observer. In order to not receive
-        ///       the messages, the observer must call `demonitor` *n* times.
-        void monitor(const node_id &node, const actor_addr &observer);
-
-        /// Removes `observer` from the list of actors that receive a `node_down_msg`
-        /// if this system loses connection to `node`.
-        void demonitor(const node_id &node, const actor_addr &observer);
-
-        /// Called by `spawn` when used to create a class-based actor to
-        /// apply automatic conversions to `xs` before spawning the actor.
-        /// Should not be called by users of the library directly.
-        /// @param cfg To-be-filled config for the actor.
-        /// @param xs Constructor arguments for `C`.
-        template<class C, spawn_options Os, class... Ts>
-        infer_handle_from_class_t<C> spawn_class(actor_config &cfg, Ts &&... xs) {
-            return spawn_impl<C, Os>(cfg, detail::spawn_fwd<Ts>(xs)...);
-        }
-
-        /// Returns a new actor of type `C` using `xs...` as constructor
-        /// arguments. The behavior of `spawn` can be modified by setting `Os`, e.g.,
-        /// to opt-out of the cooperative scheduling.
-        /// @param xs Constructor arguments for `C`.
-        template<class C, spawn_options Os = no_spawn_options, class... Ts>
-        infer_handle_from_class_t<C> spawn(Ts &&... xs) {
-            check_invariants<C>();
-            actor_config cfg;
-            return spawn_impl<C, Os>(cfg, detail::spawn_fwd<Ts>(xs)...);
-        }
-
-        template<class S, spawn_options Os = no_spawn_options>
-        infer_handle_from_state_t<S> spawn() {
-            return spawn<composable_behavior_based_actor<S>, Os>();
-        }
-
-        /// Called by `spawn` when used to create a functor-based actor to select a
-        /// proper implementation and then delegates to `spawn_impl`.
-        /// @param cfg To-be-filled config for the actor.
-        /// @param fun Function object for the actor's behavior; will be moved.
-        /// @param xs Arguments for `fun`.
-        /// @private
-        template<spawn_options Os = no_spawn_options, class F, class... Ts>
-        infer_handle_from_fun_t<F> spawn_functor(std::true_type, actor_config &cfg, F &fun, Ts &&... xs) {
-            using impl = infer_impl_from_fun_t<F>;
-            detail::init_fun_factory<impl, F> fac;
-            cfg.init_fun = fac(std::move(fun), std::forward<Ts>(xs)...);
-            return spawn_impl<impl, Os>(cfg);
-        }
-
-        /// Fallback no-op overload.
-        /// @private
-        template<spawn_options Os = no_spawn_options, class F, class... Ts>
-        infer_handle_from_fun_t<F> spawn_functor(std::false_type, actor_config &, F &, Ts &&...) {
-            return {};
-        }
-
-        /// Returns a new functor-based actor. The first argument must be the functor,
-        /// the remainder of `xs...` is used to invoke the functor.
-        /// The behavior of `spawn` can be modified by setting `Os`, e.g.,
-        /// to opt-out of the cooperative scheduling.
-        template<spawn_options Os = no_spawn_options, class F, class... Ts>
-        infer_handle_from_fun_t<F> spawn(F fun, Ts &&... xs) {
-            using impl = infer_impl_from_fun_t<F>;
-            check_invariants<impl>();
-            static constexpr bool spawnable = detail::spawnable<F, impl, Ts...>();
-            static_assert(spawnable, "cannot spawn function-based actor with given arguments");
-            actor_config cfg;
-            return spawn_functor<Os>(detail::bool_token<spawnable> {}, cfg, fun, std::forward<Ts>(xs)...);
-        }
-
-        /// Returns a new actor with run-time type `name`, constructed
-        /// with the arguments stored in `args`.
-        /// @experimental
-        template<class Handle, class E = typename std::enable_if<is_handle<Handle>::value>::type>
-        expected<Handle> spawn(const std::string &name, message args, execution_unit *ctx = nullptr,
-                               bool check_interface = true, const mpi *expected_ifs = nullptr) {
-            mpi tmp;
-            if (check_interface && !expected_ifs) {
-                tmp = message_types<Handle>();
-                expected_ifs = &tmp;
-            }
-            auto res = dyn_spawn_impl(name, args, ctx, check_interface, expected_ifs);
-            if (!res)
-                return std::move(res.error());
-            return actor_cast<Handle>(std::move(*res));
-        }
-
-        /// Spawns a class-based actor `T` immediately joining the groups in
-        /// range `[first, last)`.
-        /// @private
-        template<class T, spawn_options Os, class Iter, class... Ts>
-        infer_handle_from_class_t<T> spawn_class_in_groups(actor_config &cfg, Iter first, Iter last, Ts &&... xs) {
-            static_assert(std::is_same<infer_handle_from_class_t<T>, actor>::value,
-                          "only dynamically-typed actors can be spawned in a group");
-            check_invariants<T>();
-            auto irange = make_input_range(first, last);
-            cfg.groups = &irange;
-            return spawn_class<T, Os>(cfg, std::forward<Ts>(xs)...);
-        }
-
-        /// Spawns a class-based actor `T` immediately joining the groups in
-        /// range `[first, last)`.
-        /// @private
-        template<spawn_options Os, class Iter, class F, class... Ts>
-        infer_handle_from_fun_t<F> spawn_fun_in_groups(actor_config &cfg, Iter first, Iter second, F &fun,
-                                                       Ts &&... xs) {
-            using impl = infer_impl_from_fun_t<F>;
-            check_invariants<impl>();
-            using traits = actor_traits<impl>;
-            static_assert(traits::is_dynamically_typed, "only dynamically-typed actors can join groups");
-            static constexpr bool spawnable = detail::spawnable<F, impl, Ts...>();
-            static_assert(spawnable, "cannot spawn function-based actor with given arguments");
-            static constexpr bool enabled = traits::is_dynamically_typed && spawnable;
-            auto irange = make_input_range(first, second);
-            cfg.groups = &irange;
-            return spawn_functor<Os>(detail::bool_token<enabled> {}, cfg, fun, std::forward<Ts>(xs)...);
-        }
-
-        /// Returns a new functor-based actor subscribed to all groups in `gs`.
-        template<spawn_options Os = no_spawn_options, class F, class... Ts>
-        infer_handle_from_fun_t<F> spawn_in_groups(std::initializer_list<group> gs, F fun, Ts &&... xs) {
-            actor_config cfg;
-            return spawn_fun_in_groups<Os>(cfg, gs.begin(), gs.end(), fun, std::forward<Ts>(xs)...);
-        }
-
-        /// Returns a new functor-based actor subscribed to all groups in `gs`.
-        template<spawn_options Os = no_spawn_options, class Gs, class F, class... Ts>
-        infer_handle_from_fun_t<F> spawn_in_groups(const Gs &gs, F fun, Ts &&... xs) {
-            actor_config cfg;
-            return spawn_fun_in_groups<Os>(cfg, gs.begin(), gs.end(), fun, std::forward<Ts>(xs)...);
-        }
-
-        /// Returns a new functor-based actor subscribed to all groups in `gs`.
-        template<spawn_options Os = no_spawn_options, class F, class... Ts>
-        infer_handle_from_fun_t<F> spawn_in_group(const group &grp, F fun, Ts &&... xs) {
-            return spawn_in_groups<Os>({grp}, std::move(fun), std::forward<Ts>(xs)...);
-        }
-
-        /// Returns a new class-based actor subscribed to all groups in `gs`.
-        template<class T, spawn_options Os = no_spawn_options, class... Ts>
-        infer_handle_from_class_t<T> spawn_in_groups(std::initializer_list<group> gs, Ts &&... xs) {
-            actor_config cfg;
-            return spawn_class_in_groups<T, Os>(cfg, gs.begin(), gs.end(), std::forward<Ts>(xs)...);
-        }
-
-        /// Returns a new class-based actor subscribed to all groups in `gs`.
-        template<class T, spawn_options Os = no_spawn_options, class Gs, class... Ts>
-        infer_handle_from_class_t<T> spawn_in_groups(const Gs &gs, Ts &&... xs) {
-            actor_config cfg;
-            return spawn_class_in_groups<T, Os>(cfg, gs.begin(), gs.end(), std::forward<Ts>(xs)...);
-        }
-
-        /// Returns a new class-based actor subscribed to all groups in `gs`.
-        template<class T, spawn_options Os = no_spawn_options, class... Ts>
-        infer_handle_from_class_t<T> spawn_in_group(const group &grp, Ts &&... xs) {
-            return spawn_in_groups<T, Os>({grp}, std::forward<Ts>(xs)...);
-        }
-
-        /// Returns whether this actor system calls `await_all_actors_done`
-        /// in its destructor before shutting down.
-        bool await_actors_before_shutdown() const {
-            return await_actors_before_shutdown_;
-        }
-
-        /// Configures whether this actor system calls `await_all_actors_done`
-        /// in its destructor before shutting down.
-        void await_actors_before_shutdown(bool x) {
-            await_actors_before_shutdown_ = x;
-        }
-
-        /// Returns the configuration of this actor system.
-        const spawner_config &config() const {
-            return cfg_;
-        }
-
-        /// Returns the system-wide clock.
-        actor_clock &clock() noexcept;
-
-        /// Returns the number of detached actors.
-        size_t detached_actors() {
-            return detached_.load();
-        }
-
-<<<<<<< HEAD
-            /// @cond PRIVATE
-
-            /// Increases running-detached-threads-count by one.
-            void inc_detached_threads();
-
-            /// Decreases running-detached-threads-count by one.
-            void dec_detached_threads();
-
-            /// Blocks the caller until all detached threads are done.
-            void await_detached_threads();
-
-            /// Calls all thread started hooks
-            /// @warning must be called by thread which is about to start
-            void thread_started();
-
-            /// Calls all thread terminates hooks
-            /// @warning must be called by thread which is about to terminate
-            void thread_terminates();
-
-            template<class C, spawn_options Os, class... Ts>
-            infer_handle_from_class_t<C> spawn_impl(actor_config &cfg, Ts &&... xs) {
-                static_assert(is_unbound(Os), "top-level spawns cannot have monitor or link flag");
-                // TODO: use `if constexpr` when switching to C++17
-                if constexpr (has_detach_flag(Os) || std::is_base_of<blocking_actor, C>::value)
-                    cfg.flags |= abstract_actor::is_detached_flag;
-                if constexpr (has_hide_flag(Os))
-                    cfg.flags |= abstract_actor::is_hidden_flag;
-                if (cfg.host == nullptr)
-                    cfg.host = dummy_execution_unit();
-                ACTOR_SET_LOGGER_SYS(this);
-                auto res = make_actor<C>(next_actor_id(), node(), this, cfg, std::forward<Ts>(xs)...);
-                auto ptr = static_cast<C *>(actor_cast<abstract_actor *>(res));
-=======
-        /// @cond PRIVATE
-
-        /// Increases running-detached-threads-count by one.
-        void inc_detached_threads();
-
-        /// Decreases running-detached-threads-count by one.
-        void dec_detached_threads();
-
-        /// Blocks the caller until all detached threads are done.
-        void await_detached_threads();
-
-        /// Calls all thread started hooks
-        /// @warning must be called by thread which is about to start
-        void thread_started();
-
-        /// Calls all thread terminates hooks
-        /// @warning must be called by thread which is about to terminate
-        void thread_terminates();
-
-        template<class C, spawn_options Os, class... Ts>
-        infer_handle_from_class_t<C> spawn_impl(actor_config &cfg, Ts &&... xs) {
-            static_assert(is_unbound(Os), "top-level spawns cannot have monitor or link flag");
-            // TODO: use `if constexpr` when switching to C++17
-            if (has_detach_flag(Os) || std::is_base_of<blocking_actor, C>::value)
-                cfg.flags |= abstract_actor::is_detached_flag;
-            if (has_hide_flag(Os))
-                cfg.flags |= abstract_actor::is_hidden_flag;
-            if (cfg.host == nullptr)
-                cfg.host = dummy_execution_unit();
-            ACTOR_SET_LOGGER_SYS(this);
-            auto res = make_actor<C>(next_actor_id(), node(), this, cfg, std::forward<Ts>(xs)...);
-            auto ptr = static_cast<C *>(actor_cast<abstract_actor *>(res));
->>>>>>> c07bff1f
+            public:
+                friend class logger;
+                friend class io::middleman;
+                friend class network::middleman;
+                friend class abstract_actor;
+
+                /// Returns the internal actor for dynamic spawn operations.
+                const strong_actor_ptr &spawn_serv() const {
+                    return spawn_serv_;
+                }
+
+                /// Returns the internal actor for storing the runtime configuration
+                /// for this actor system.
+                const strong_actor_ptr &config_serv() const {
+                    return config_serv_;
+                }
+
+                spawner() = delete;
+                spawner(const spawner &) = delete;
+                spawner &operator=(const spawner &) = delete;
+
+                using module_ptr = std::unique_ptr<spawner_module>;
+
+                using module_array = std::vector<module_ptr>;
+
+                /// @warning The system stores a reference to `cfg`, which means the
+                ///          config object must outlive the actor system.
+                explicit spawner(spawner_config &cfg);
+
+                virtual ~spawner();
+
+                /// A message passing interface (MPI) in run-time checkable representation.
+                using mpi = std::set<std::string>;
+
+                template<class T, class E = typename std::enable_if<!is_typed_actor<T>::value>::type>
+                    mpi message_types(detail::type_list<T>) const {
+                        return mpi {};
+                    }
+
+                template<class... Ts>
+                    mpi message_types(detail::type_list<typed_actor<Ts...>>) const {
+                        static_assert(sizeof...(Ts) > 0, "empty typed actor handle given");
+                        mpi result {detail::get_rtti_from_mpi<Ts>()...};
+                        return result;
+                    }
+
+                template<class T, class E = typename std::enable_if<!detail::is_type_list<T>::value>::type>
+                    mpi message_types(const T &) const {
+                        detail::type_list<T> token;
+                        return message_types(token);
+                    }
+
+                /// Returns a string representation of the messaging
+                /// interface using portable names;
+                template<class T>
+                    mpi message_types() const {
+                        detail::type_list<T> token;
+                        return message_types(token);
+                    }
+
+                /// Returns whether actor handles described by `xs`
+                /// can be assigned to actor handles described by `ys`.
+                /// @experimental
+                bool assignable(const mpi &xs, const mpi &ys) const {
+                    if (ys.empty())
+                        return xs.empty();
+                    if (xs.size() == ys.size())
+                        return xs == ys;
+                    return std::includes(xs.begin(), xs.end(), ys.begin(), ys.end());
+                }
+
+                /// Returns whether actor handles described by `xs`
+                /// can be assigned to actor handles of type `T`.
+                /// @experimental
+                template<class T>
+                    bool assignable(const std::set<std::string> &xs) const {
+                        return assignable(xs, message_types<T>());
+                    }
+
+                /// Returns the host-local identifier for this system.
+                const node_id &node() const;
+
+                /// Returns the scheduler instance.
+                scheduler::abstract_coordinator &scheduler();
+
+                /// Returns the system-wide event logger.
+                nil::actor::logger &logger();
+
+                /// Returns the system-wide actor registry.
+                actor_registry &registry();
+
+                /// Returns a string representation for `err`.
+                std::string render(const error &x) const;
+
+                /// Returns the system-wide group manager.
+                group_manager &groups();
+
+                /// Returns a dummy execution unit that forwards
+                /// everything to the scheduler.
+                scoped_execution_unit *dummy_execution_unit();
+
+                /// Returns a new actor ID.
+                actor_id next_actor_id();
+
+                /// Returns the last given actor ID.
+                actor_id latest_actor_id() const;
+
+                /// Blocks this caller until all actors are done.
+                void await_all_actors_done() const;
+
+                /// Send a `node_down_msg` to `observer` if this system loses connection to
+                /// `node`.
+                /// @note Calling this function *n* times causes the system to send
+                ///       `node_down_msg` *n* times to the observer. In order to not receive
+                ///       the messages, the observer must call `demonitor` *n* times.
+                void monitor(const node_id &node, const actor_addr &observer);
+
+                /// Removes `observer` from the list of actors that receive a `node_down_msg`
+                /// if this system loses connection to `node`.
+                void demonitor(const node_id &node, const actor_addr &observer);
+
+                /// Called by `spawn` when used to create a class-based actor to
+                /// apply automatic conversions to `xs` before spawning the actor.
+                /// Should not be called by users of the library directly.
+                /// @param cfg To-be-filled config for the actor.
+                /// @param xs Constructor arguments for `C`.
+                template<class C, spawn_options Os, class... Ts>
+                    infer_handle_from_class_t<C> spawn_class(actor_config &cfg, Ts &&... xs) {
+                        return spawn_impl<C, Os>(cfg, detail::spawn_fwd<Ts>(xs)...);
+                    }
+
+                /// Returns a new actor of type `C` using `xs...` as constructor
+                /// arguments. The behavior of `spawn` can be modified by setting `Os`, e.g.,
+                /// to opt-out of the cooperative scheduling.
+                /// @param xs Constructor arguments for `C`.
+                template<class C, spawn_options Os = no_spawn_options, class... Ts>
+                    infer_handle_from_class_t<C> spawn(Ts &&... xs) {
+                        check_invariants<C>();
+                        actor_config cfg;
+                        return spawn_impl<C, Os>(cfg, detail::spawn_fwd<Ts>(xs)...);
+                    }
+
+                template<class S, spawn_options Os = no_spawn_options>
+                    infer_handle_from_state_t<S> spawn() {
+                        return spawn<composable_behavior_based_actor<S>, Os>();
+                    }
+
+                /// Called by `spawn` when used to create a functor-based actor to select a
+                /// proper implementation and then delegates to `spawn_impl`.
+                /// @param cfg To-be-filled config for the actor.
+                /// @param fun Function object for the actor's behavior; will be moved.
+                /// @param xs Arguments for `fun`.
+                /// @private
+                template<spawn_options Os = no_spawn_options, class F, class... Ts>
+                    infer_handle_from_fun_t<F> spawn_functor(std::true_type, actor_config &cfg, F &fun, Ts &&... xs) {
+                        using impl = infer_impl_from_fun_t<F>;
+                        detail::init_fun_factory<impl, F> fac;
+                        cfg.init_fun = fac(std::move(fun), std::forward<Ts>(xs)...);
+                        return spawn_impl<impl, Os>(cfg);
+                    }
+
+                /// Fallback no-op overload.
+                /// @private
+                template<spawn_options Os = no_spawn_options, class F, class... Ts>
+                    infer_handle_from_fun_t<F> spawn_functor(std::false_type, actor_config &, F &, Ts &&...) {
+                        return {};
+                    }
+
+                /// Returns a new functor-based actor. The first argument must be the functor,
+                /// the remainder of `xs...` is used to invoke the functor.
+                /// The behavior of `spawn` can be modified by setting `Os`, e.g.,
+                /// to opt-out of the cooperative scheduling.
+                template<spawn_options Os = no_spawn_options, class F, class... Ts>
+                    infer_handle_from_fun_t<F> spawn(F fun, Ts &&... xs) {
+                        using impl = infer_impl_from_fun_t<F>;
+                        check_invariants<impl>();
+                        static constexpr bool spawnable = detail::spawnable<F, impl, Ts...>();
+                        static_assert(spawnable, "cannot spawn function-based actor with given arguments");
+                        actor_config cfg;
+                        return spawn_functor<Os>(detail::bool_token<spawnable> {}, cfg, fun, std::forward<Ts>(xs)...);
+                    }
+
+                /// Returns a new actor with run-time type `name`, constructed
+                /// with the arguments stored in `args`.
+                /// @experimental
+                template<class Handle, class E = typename std::enable_if<is_handle<Handle>::value>::type>
+                    expected<Handle> spawn(const std::string &name, message args, execution_unit *ctx = nullptr,
+                            bool check_interface = true, const mpi *expected_ifs = nullptr) {
+                        mpi tmp;
+                        if (check_interface && !expected_ifs) {
+                            tmp = message_types<Handle>();
+                            expected_ifs = &tmp;
+                        }
+                        auto res = dyn_spawn_impl(name, args, ctx, check_interface, expected_ifs);
+                        if (!res)
+                            return std::move(res.error());
+                        return actor_cast<Handle>(std::move(*res));
+                    }
+
+                /// Spawns a class-based actor `T` immediately joining the groups in
+                /// range `[first, last)`.
+                /// @private
+                template<class T, spawn_options Os, class Iter, class... Ts>
+                    infer_handle_from_class_t<T> spawn_class_in_groups(actor_config &cfg, Iter first, Iter last, Ts &&... xs) {
+                        static_assert(std::is_same<infer_handle_from_class_t<T>, actor>::value,
+                                "only dynamically-typed actors can be spawned in a group");
+                        check_invariants<T>();
+                        auto irange = make_input_range(first, last);
+                        cfg.groups = &irange;
+                        return spawn_class<T, Os>(cfg, std::forward<Ts>(xs)...);
+                    }
+
+                /// Spawns a class-based actor `T` immediately joining the groups in
+                /// range `[first, last)`.
+                /// @private
+                template<spawn_options Os, class Iter, class F, class... Ts>
+                    infer_handle_from_fun_t<F> spawn_fun_in_groups(actor_config &cfg, Iter first, Iter second, F &fun,
+                            Ts &&... xs) {
+                        using impl = infer_impl_from_fun_t<F>;
+                        check_invariants<impl>();
+                        using traits = actor_traits<impl>;
+                        static_assert(traits::is_dynamically_typed, "only dynamically-typed actors can join groups");
+                        static constexpr bool spawnable = detail::spawnable<F, impl, Ts...>();
+                        static_assert(spawnable, "cannot spawn function-based actor with given arguments");
+                        static constexpr bool enabled = traits::is_dynamically_typed && spawnable;
+                        auto irange = make_input_range(first, second);
+                        cfg.groups = &irange;
+                        return spawn_functor<Os>(detail::bool_token<enabled> {}, cfg, fun, std::forward<Ts>(xs)...);
+                    }
+
+                /// Returns a new functor-based actor subscribed to all groups in `gs`.
+                template<spawn_options Os = no_spawn_options, class F, class... Ts>
+                    infer_handle_from_fun_t<F> spawn_in_groups(std::initializer_list<group> gs, F fun, Ts &&... xs) {
+                        actor_config cfg;
+                        return spawn_fun_in_groups<Os>(cfg, gs.begin(), gs.end(), fun, std::forward<Ts>(xs)...);
+                    }
+
+                /// Returns a new functor-based actor subscribed to all groups in `gs`.
+                template<spawn_options Os = no_spawn_options, class Gs, class F, class... Ts>
+                    infer_handle_from_fun_t<F> spawn_in_groups(const Gs &gs, F fun, Ts &&... xs) {
+                        actor_config cfg;
+                        return spawn_fun_in_groups<Os>(cfg, gs.begin(), gs.end(), fun, std::forward<Ts>(xs)...);
+                    }
+
+                /// Returns a new functor-based actor subscribed to all groups in `gs`.
+                template<spawn_options Os = no_spawn_options, class F, class... Ts>
+                    infer_handle_from_fun_t<F> spawn_in_group(const group &grp, F fun, Ts &&... xs) {
+                        return spawn_in_groups<Os>({grp}, std::move(fun), std::forward<Ts>(xs)...);
+                    }
+
+                /// Returns a new class-based actor subscribed to all groups in `gs`.
+                template<class T, spawn_options Os = no_spawn_options, class... Ts>
+                    infer_handle_from_class_t<T> spawn_in_groups(std::initializer_list<group> gs, Ts &&... xs) {
+                        actor_config cfg;
+                        return spawn_class_in_groups<T, Os>(cfg, gs.begin(), gs.end(), std::forward<Ts>(xs)...);
+                    }
+
+                /// Returns a new class-based actor subscribed to all groups in `gs`.
+                template<class T, spawn_options Os = no_spawn_options, class Gs, class... Ts>
+                    infer_handle_from_class_t<T> spawn_in_groups(const Gs &gs, Ts &&... xs) {
+                        actor_config cfg;
+                        return spawn_class_in_groups<T, Os>(cfg, gs.begin(), gs.end(), std::forward<Ts>(xs)...);
+                    }
+
+                /// Returns a new class-based actor subscribed to all groups in `gs`.
+                template<class T, spawn_options Os = no_spawn_options, class... Ts>
+                    infer_handle_from_class_t<T> spawn_in_group(const group &grp, Ts &&... xs) {
+                        return spawn_in_groups<T, Os>({grp}, std::forward<Ts>(xs)...);
+                    }
+
+                /// Returns whether this actor system calls `await_all_actors_done`
+                /// in its destructor before shutting down.
+                bool await_actors_before_shutdown() const {
+                    return await_actors_before_shutdown_;
+                }
+
+                /// Configures whether this actor system calls `await_all_actors_done`
+                /// in its destructor before shutting down.
+                void await_actors_before_shutdown(bool x) {
+                    await_actors_before_shutdown_ = x;
+                }
+
+                /// Returns the configuration of this actor system.
+                const spawner_config &config() const {
+                    return cfg_;
+                }
+
+                /// Returns the system-wide clock.
+                actor_clock &clock() noexcept;
+
+                /// Returns the number of detached actors.
+                size_t detached_actors() {
+                    return detached_.load();
+                }
+
+                /// @cond PRIVATE
+
+                /// Increases running-detached-threads-count by one.
+                void inc_detached_threads();
+
+                /// Decreases running-detached-threads-count by one.
+                void dec_detached_threads();
+
+                /// Blocks the caller until all detached threads are done.
+                void await_detached_threads();
+
+                /// Calls all thread started hooks
+                /// @warning must be called by thread which is about to start
+                void thread_started();
+
+                /// Calls all thread terminates hooks
+                /// @warning must be called by thread which is about to terminate
+                void thread_terminates();
+
+                template<class C, spawn_options Os, class... Ts>
+                    infer_handle_from_class_t<C> spawn_impl(actor_config &cfg, Ts &&... xs) {
+                        static_assert(is_unbound(Os), "top-level spawns cannot have monitor or link flag");
+                        // TODO: use `if constexpr` when switching to C++17
+                        if constexpr (has_detach_flag(Os) || std::is_base_of<blocking_actor, C>::value)
+                            cfg.flags |= abstract_actor::is_detached_flag;
+                        if constexpr (has_hide_flag(Os))
+                            cfg.flags |= abstract_actor::is_hidden_flag;
+                        if (cfg.host == nullptr)
+                            cfg.host = dummy_execution_unit();
+                        ACTOR_SET_LOGGER_SYS(this);
+                        auto res = make_actor<C>(next_actor_id(), node(), this, cfg, std::forward<Ts>(xs)...);
+                        auto ptr = static_cast<C *>(actor_cast<abstract_actor *>(res));
 #ifdef ACTOR_ENABLE_ACTOR_PROFILER
-            profiler_add_actor(*ptr, cfg.parent);
+                        profiler_add_actor(*ptr, cfg.parent);
 #endif
-            ptr->launch(cfg.host, has_lazy_init_flag(Os), has_hide_flag(Os));
-            return res;
-        }
-
-<<<<<<< HEAD
-            void profiler_add_actor(const local_actor &self, const local_actor *parent) {
-                if (profiler_ != nullptr)
-                    profiler_->add_actor(self, parent);
-            }
-
-            void profiler_remove_actor(const local_actor &self) {
-                if (profiler_ != nullptr)
-                    profiler_->remove_actor(self);
-            }
-
-            void profiler_before_processing(const local_actor &self, const mailbox_element &element) {
-                if (profiler_ != nullptr)
-                    profiler_->before_processing(self, element);
-            }
-
-            void profiler_after_processing(const local_actor &self, invoke_message_result result) {
-                if (profiler_ != nullptr)
-                    profiler_->after_processing(self, result);
-            }
-
-            void profiler_before_sending(const local_actor &self, mailbox_element &element) {
-                if (profiler_ != nullptr)
-                    profiler_->before_sending(self, element);
-            }
-
-            void profiler_before_sending_scheduled(const local_actor &self,
-                                                   nil::actor::actor_clock::time_point timeout,
-                                                   mailbox_element &element) {
-                if (profiler_ != nullptr)
-                    profiler_->before_sending_scheduled(self, timeout, element);
-            }
-=======
-        void profiler_add_actor(const local_actor &self, const local_actor *parent) {
-            if (profiler_)
-                profiler_->add_actor(self, parent);
-        }
-
-        void profiler_remove_actor(const local_actor &self) {
-            if (profiler_)
-                profiler_->remove_actor(self);
-        }
-
-        void profiler_before_processing(const local_actor &self, const mailbox_element &element) {
-            if (profiler_)
-                profiler_->before_processing(self, element);
-        }
-
-        void profiler_after_processing(const local_actor &self, invoke_message_result result) {
-            if (profiler_)
-                profiler_->after_processing(self, result);
-        }
-
-        void profiler_before_sending(const local_actor &self, mailbox_element &element) {
-            if (profiler_)
-                profiler_->before_sending(self, element);
-        }
-
-        void profiler_before_sending_scheduled(const local_actor &self,
-                                               nil::actor::actor_clock::time_point timeout,
-                                               mailbox_element &element) {
-            if (profiler_)
-                profiler_->before_sending_scheduled(self, timeout, element);
-        }
->>>>>>> c07bff1f
-
-        tracing_data_factory *tracing_context() const noexcept {
-            return tracing_context_;
-        }
-
-        /// @endcond
-
-    private:
-        template<class T>
-        void check_invariants() {
-            static_assert(!std::is_base_of<prohibit_top_level_spawn_marker, T>::value,
-                          "This actor type cannot be spawned through an actor system. "
-                          "Probably you have tried to spawn a broker.");
-        }
-
-        expected<strong_actor_ptr> dyn_spawn_impl(const std::string &name, message &args, execution_unit *ctx,
-                                                  bool check_interface, optional<const mpi &> expected_ifs);
-
-        /// Sets the internal actor for dynamic spawn operations.
-        void spawn_serv(strong_actor_ptr x) {
-            spawn_serv_ = std::move(x);
-        }
-
-        /// Sets the internal actor for storing the runtime configuration.
-        void config_serv(strong_actor_ptr x) {
-            config_serv_ = std::move(x);
-        }
-
-        // -- member variables -------------------------------------------------------
-
-        /// Provides system-wide callbacks for several actor operations.
-        actor_profiler *profiler_;
-
-        /// Used to generate ascending actor IDs.
-        std::atomic<size_t> ids_;
-
-        /// Identifies this actor system in a distributed setting.
-        node_id node_;
-
-        /// Manages log output.
-        intrusive_ptr<nil::actor::logger> logger_;
-
-        /// Maps well-known actor names to actor handles.
-        actor_registry registry_;
-
-        /// Maps well-known group names to group handles.
-        group_manager groups_;
-
-        /// Stores optional actor system components.
-        module_array modules_;
-
-        /// Provides pseudo scheduling context to actors.
-        scoped_execution_unit dummy_execution_unit_;
-
-        /// Stores whether the system should wait for running actors on shutdown.
-        bool await_actors_before_shutdown_;
-
-        /// Stores config parameters.
-        strong_actor_ptr config_serv_;
-
-        /// Allows fully dynamic spawning of actors.
-        strong_actor_ptr spawn_serv_;
-
-        /// Counts the number of detached actors.
-        std::atomic<size_t> detached_;
-
-        /// Guards `detached`.
-        mutable std::mutex detached_mtx_;
-
-        /// Allows waiting on specific values for `detached`.
-        mutable std::condition_variable detached_cv_;
-
-        /// The system-wide, user-provided configuration.
-        spawner_config &cfg_;
-
-        /// Stores whether the logger has run its destructor and stopped any thread,
-        /// file handle, etc.
-        std::atomic<bool> logger_dtor_done_;
-
-        /// Guards `logger_dtor_done_`.
-        mutable std::mutex logger_dtor_mtx_;
-
-        /// Allows waiting on specific values for `logger_dtor_done_`.
-        mutable std::condition_variable logger_dtor_cv_;
-
-<<<<<<< HEAD
-            /// Stores the system-wide factory for deserializing tracing data.
-            tracing_data_factory *tracing_context_;
+                        ptr->launch(cfg.host, has_lazy_init_flag(Os), has_hide_flag(Os));
+                        return res;
+                    }
+
+                void profiler_add_actor(const local_actor &self, const local_actor *parent) {
+                    if (profiler_ != nullptr)
+                        profiler_->add_actor(self, parent);
+                }
+
+                void profiler_remove_actor(const local_actor &self) {
+                    if (profiler_ != nullptr)
+                        profiler_->remove_actor(self);
+                }
+
+                void profiler_before_processing(const local_actor &self, const mailbox_element &element) {
+                    if (profiler_ != nullptr)
+                        profiler_->before_processing(self, element);
+                }
+
+                void profiler_after_processing(const local_actor &self, invoke_message_result result) {
+                    if (profiler_ != nullptr)
+                        profiler_->after_processing(self, result);
+                }
+
+                void profiler_before_sending(const local_actor &self, mailbox_element &element) {
+                    if (profiler_ != nullptr)
+                        profiler_->before_sending(self, element);
+                }
+
+                void profiler_before_sending_scheduled(const local_actor &self,
+                        nil::actor::actor_clock::time_point timeout,
+                        mailbox_element &element) {
+                    if (profiler_ != nullptr)
+                        profiler_->before_sending_scheduled(self, timeout, element);
+                }
+
+                tracing_data_factory *tracing_context() const noexcept {
+                    return tracing_context_;
+                }
+
+                /// @endcond
+
+            private:
+                template<class T>
+                    void check_invariants() {
+                        static_assert(!std::is_base_of<prohibit_top_level_spawn_marker, T>::value,
+                                "This actor type cannot be spawned through an actor system. "
+                                "Probably you have tried to spawn a broker.");
+                    }
+
+                expected<strong_actor_ptr> dyn_spawn_impl(const std::string &name, message &args, execution_unit *ctx,
+                        bool check_interface, optional<const mpi &> expected_ifs);
+
+                /// Sets the internal actor for dynamic spawn operations.
+                void spawn_serv(strong_actor_ptr x) {
+                    spawn_serv_ = std::move(x);
+                }
+
+                /// Sets the internal actor for storing the runtime configuration.
+                void config_serv(strong_actor_ptr x) {
+                    config_serv_ = std::move(x);
+                }
+
+                // -- member variables -------------------------------------------------------
+
+                /// Provides system-wide callbacks for several actor operations.
+                actor_profiler *profiler_;
+
+                /// Used to generate ascending actor IDs.
+                std::atomic<size_t> ids_;
+
+                /// Identifies this actor system in a distributed setting.
+                node_id node_;
+
+                /// Manages log output.
+                intrusive_ptr<nil::actor::logger> logger_;
+
+                /// Maps well-known actor names to actor handles.
+                actor_registry registry_;
+
+                /// Maps well-known group names to group handles.
+                group_manager groups_;
+
+                /// Stores optional actor system components.
+                module_array modules_;
+
+                /// Provides pseudo scheduling context to actors.
+                scoped_execution_unit dummy_execution_unit_;
+
+                /// Stores whether the system should wait for running actors on shutdown.
+                bool await_actors_before_shutdown_;
+
+                /// Stores config parameters.
+                strong_actor_ptr config_serv_;
+
+                /// Allows fully dynamic spawning of actors.
+                strong_actor_ptr spawn_serv_;
+
+                /// Counts the number of detached actors.
+                std::atomic<size_t> detached_;
+
+                /// Guards `detached`.
+                mutable std::mutex detached_mtx_;
+
+                /// Allows waiting on specific values for `detached`.
+                mutable std::condition_variable detached_cv_;
+
+                /// The system-wide, user-provided configuration.
+                spawner_config &cfg_;
+
+                /// Stores whether the logger has run its destructor and stopped any thread,
+                /// file handle, etc.
+                std::atomic<bool> logger_dtor_done_;
+
+                /// Guards `logger_dtor_done_`.
+                mutable std::mutex logger_dtor_mtx_;
+
+                /// Allows waiting on specific values for `logger_dtor_done_`.
+                mutable std::condition_variable logger_dtor_cv_;
+
+                /// Stores the system-wide factory for deserializing tracing data.
+                tracing_data_factory *tracing_context_;
         };
     }    // namespace actor
 }    // namespace nil
-=======
-        /// Stores the system-wide factory for deserializing tracing data.
-        tracing_data_factory *tracing_context_;
-    };
-
-}    // namespace nil::actor
->>>>>>> c07bff1f
